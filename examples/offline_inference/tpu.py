--- conflicted
+++ resolved
@@ -25,10 +25,6 @@
         max_num_batched_tokens=64,
         max_num_seqs=4,
         max_model_len=128,
-<<<<<<< HEAD
-        enforce_eager=False,
-=======
->>>>>>> 58738772
     )
     outputs = llm.generate(prompts, sampling_params)
     print("-" * 50)
