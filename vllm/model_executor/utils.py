--- conflicted
+++ resolved
@@ -50,13 +50,8 @@
 
     def _synced_weight_loader(param, *args, **kwargs):
         original_weight_loader(param, *args, **kwargs)
-<<<<<<< HEAD
-        if param.device != torch.device('cpu'):
-            # torch._sync doesn't work on CPU tensors.
-=======
         # torch._sync doesn't support, is not needed for CPU tensors.
         if param.device != torch.device("cpu"):
->>>>>>> 6cac54f4
             torch._sync(param)
 
     return _synced_weight_loader
