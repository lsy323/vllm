--- conflicted
+++ resolved
@@ -286,21 +286,13 @@
     enable_expert_parallel: bool = ParallelConfig.enable_expert_parallel
     max_parallel_loading_workers: Optional[
         int] = ParallelConfig.max_parallel_loading_workers
-<<<<<<< HEAD
     single_worker: bool = ParallelConfig.single_worker
-    block_size: Optional[int] = None
-    enable_prefix_caching: Optional[bool] = None
-    prefix_caching_hash_algo: str = "builtin"
-    disable_sliding_window: bool = False
-    disable_cascade_attn: bool = False
-=======
     block_size: Optional[BlockSize] = CacheConfig.block_size
     enable_prefix_caching: Optional[bool] = CacheConfig.enable_prefix_caching
     prefix_caching_hash_algo: PrefixCachingHashAlgo = \
         CacheConfig.prefix_caching_hash_algo
     disable_sliding_window: bool = ModelConfig.disable_sliding_window
     disable_cascade_attn: bool = ModelConfig.disable_cascade_attn
->>>>>>> 7de18d54
     use_v2_block_manager: bool = True
     swap_space: float = CacheConfig.swap_space
     cpu_offload_gb: float = CacheConfig.cpu_offload_gb
@@ -617,16 +609,13 @@
         parallel_group.add_argument(
             "--disable-custom-all-reduce",
             **parallel_kwargs["disable_custom_all_reduce"])
-<<<<<<< HEAD
         parallel_group.add_argument('--single-worker', '-sw',
                                     **parallel_kwargs["single_worker"])
-=======
         parallel_group.add_argument("--worker-cls",
                                     **parallel_kwargs["worker_cls"])
         parallel_group.add_argument("--worker-extension-cls",
                                     **parallel_kwargs["worker_extension_cls"])
 
->>>>>>> 7de18d54
         # KV cache arguments
         cache_kwargs = get_kwargs(CacheConfig)
         cache_group = parser.add_argument_group(
