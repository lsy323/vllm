--- conflicted
+++ resolved
@@ -9,9 +9,11 @@
 import numpy as np
 import torch
 import torch.nn as nn
-
 # TPU XLA related
-<<<<<<< HEAD
+import torch_xla.distributed.spmd as xs
+import torch_xla.runtime as xr
+
+# TPU XLA related
 import vllm.envs as envs
 
 if envs.VLLM_TORCHAX_ENABLED:
@@ -19,11 +21,6 @@
     import jax
     import jax.numpy as jnp
 
-=======
-import torch_xla.core.xla_model as xm
-import torch_xla.distributed.spmd as xs
->>>>>>> 6cac54f4
-import torch_xla.runtime as xr
 from torch.utils import _pytree as pytree
 
 from vllm.attention.backends.abstract import AttentionType
@@ -305,7 +302,7 @@
                                        max_num_mm_items_decoder_budget)
                 self.max_num_mm_items_by_modality[modality] = max_num_mm_items
 
-        if not self.use_spmd:
+        if not self.use_spmd and not envs.VLLM_TORCHAX_ENABLED:
             self.sample_from_logits_func = torch.compile(
                 self.sample_from_logits,
                 backend="openxla",
@@ -1032,15 +1029,18 @@
         # determine the order of concatenating the output tensors.
         # As a workaround, we use the xm's rank assignment only when loading
         # the embedding weights.
-<<<<<<< HEAD
         if envs.VLLM_TORCHAX_ENABLED:
             xm_tp_rank = jax.process_index()
         else:
             xm_tp_rank = xr.global_ordinal()
+
         if envs.VLLM_TORCHAX_ENABLED:
             tpu_loader = TPUModelLoader(
                 load_config=self.vllm_config.load_config)
-            model = tpu_loader.load_model(None, vllm_config=self.vllm_config)
+            model = tpu_loader.load_model(
+                vllm_config=self.vllm_config,
+                model_config=self.vllm_config.model_config,
+                mesh=None)
 
             # Extract all params and buffers for functional call.
             torchax.enable_globally()
@@ -1074,44 +1074,31 @@
                     "vllm.model_executor.layers.vocab_parallel_embedding."
                     "get_tensor_model_parallel_rank",
                     return_value=xm_tp_rank):
-=======
-        xm_tp_rank = xr.global_ordinal()
-        with patch(
-                "vllm.model_executor.layers.vocab_parallel_embedding."
-                "get_tensor_model_parallel_rank",
-                return_value=xm_tp_rank):
-            if self.use_spmd:
-                tpu_loader = TPUModelLoader(
-                    load_config=self.vllm_config.load_config)
-                model = tpu_loader.load_model(
-                    vllm_config=self.vllm_config,
-                    model_config=self.vllm_config.model_config,
-                    mesh=self.mesh)
-            else:
->>>>>>> 6cac54f4
-                # model = get_model(vllm_config=self.vllm_config)
-                model_loader = get_model_loader(self.load_config)
-                if not hasattr(self, "model"):
-                    logger.info("Loading model from scratch...")
-                    model = model_loader.load_model(
+                if self.use_spmd:
+                    tpu_loader = TPUModelLoader(
+                        load_config=self.vllm_config.load_config)
+                    model = tpu_loader.load_model(
                         vllm_config=self.vllm_config,
-                        model_config=self.model_config)
+                        model_config=self.vllm_config.model_config,
+                        mesh=self.mesh)
                 else:
-<<<<<<< HEAD
-                    logger.info(
-                        "Model was already initialized. Loading weights inplace..."
-                    )
-=======
-                    logger.info("Model was already initialized. \
-                            Loading weights inplace...")
->>>>>>> 6cac54f4
-                    model_loader.load_weights(self.model,
-                                              model_config=self.model_config)
-        if self.lora_config is not None:
-            model = self.load_lora_model(model, self.model_config,
-                                         self.scheduler_config,
-                                         self.lora_config, self.device)
-            replace_set_lora(model)
+                    # model = get_model(vllm_config=self.vllm_config)
+                    model_loader = get_model_loader(self.load_config)
+                    if not hasattr(self, "model"):
+                        logger.info("Loading model from scratch...")
+                        model = model_loader.load_model(
+                            vllm_config=self.vllm_config,
+                            model_config=self.model_config)
+                    else:
+                        logger.info("Model was already initialized. \
+                                Loading weights inplace...")
+                        model_loader.load_weights(
+                            self.model, model_config=self.model_config)
+            if self.lora_config is not None:
+                model = self.load_lora_model(model, self.model_config,
+                                             self.scheduler_config,
+                                             self.lora_config, self.device)
+                replace_set_lora(model)
 
         # Sync all pending XLA execution during model initialization and weight
         # loading.
@@ -1558,14 +1545,13 @@
                 else:
                     raise NotImplementedError
 
-<<<<<<< HEAD
         # kv_caches_cpu = {}
         # for k, v in kv_caches.items():
         #     kv_caches_cpu[k] = torch.zeros(v.shape, dtype=v.dtype)
         #     print(kv_caches_cpu[k])
         # torch.save(kv_caches_cpu,
         #            '/home/lsiyuan/torchax_dump/kv_caches.pt')
-=======
+
         # Setup `kv_cache_config` and `kv_caches` for models
         # with cross-layer KV sharing
         if self.shared_kv_cache_layers:
@@ -1575,7 +1561,6 @@
                 kv_caches,
             )
 
->>>>>>> 6cac54f4
         bind_kv_cache(
             kv_caches,
             self.vllm_config.compilation_config.static_forward_context,
@@ -1609,11 +1594,8 @@
                        sample_hidden_states: torch.Tensor) -> torch.Tensor:
         return self.model.compute_logits(sample_hidden_states, None)
 
-<<<<<<< HEAD
-=======
     # TODO: Under SPMD mode, sample_from_logits has correctness issue.
     #       Re-enable the torch.compile once the issue is fixed in torchxla.
->>>>>>> 6cac54f4
     # @torch.compile(backend="openxla", fullgraph=True, dynamic=False)
     def sample_from_logits(
             self, logits: torch.Tensor,
