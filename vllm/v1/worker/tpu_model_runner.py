--- conflicted
+++ resolved
@@ -33,8 +33,6 @@
             get_cpu_tensor_from_torchax_tensor, wrap_model, wrap_model_func)
         from vllm.distributed.tpu_distributed_utils import (
             create_torchax_tensor_with_partition_spec)
-
-from torch.utils import _pytree as pytree
 
 from vllm.attention.backends.abstract import AttentionType
 from vllm.attention.layer import Attention
@@ -75,15 +73,9 @@
 from vllm.v1.sample.tpu.sampler import Sampler as TPUSampler
 from vllm.v1.utils import bind_kv_cache
 from vllm.v1.worker.lora_model_runner_mixin import LoRAModelRunnerMixin
-<<<<<<< HEAD
+from vllm.v1.worker.tpu_input_batch import CachedRequestState, InputBatch
 from vllm.v1.worker.utils import (initialize_kv_cache_for_kv_sharing,
                                   sanity_check_mm_encoder_outputs)
-=======
-from vllm.v1.worker.tpu_input_batch import CachedRequestState, InputBatch
-
-from .utils import (initialize_kv_cache_for_kv_sharing,
-                    sanity_check_mm_encoder_outputs)
->>>>>>> 26d34eb6
 
 if TYPE_CHECKING:
     from vllm.v1.core.sched.output import SchedulerOutput
@@ -162,8 +154,7 @@
         self.check_recompilation = envs.VLLM_XLA_CHECK_RECOMPILATION
 
         # SPMD Related
-        # self.use_spmd = envs.VLLM_XLA_USE_SPMD
-        self.use_spmd = True
+        self.use_spmd = envs.VLLM_XLA_USE_SPMD
         self.mesh = None
         if self.use_spmd:
             if not VLLM_TORCHAX_ENABLED:
@@ -667,8 +658,7 @@
 
         # Do seq parallel
         self.input_ids = self._create_torchax_array(
-            self.input_ids_cpu[:padded_total_num_scheduled_tokens],
-            partition_spec=('x',))
+            self.input_ids_cpu[:padded_total_num_scheduled_tokens])
         # self.position_ids = self.positions_cpu[:
         #                                        padded_total_num_scheduled_tokens].to(
         #                                            self.device)
@@ -962,37 +952,38 @@
                     positions=self.position_ids,
                     inputs_embeds=inputs_embeds,
                 )
-        hidden_states = self.select_hidden_states(hidden_states,
-                                                  logits_indices)
-        if not VLLM_TORCHAX_EAGER:
-            logits = self.compute_logits_func(self.params_and_buffers,
-                                              hidden_states, None)
-        else:
-            logits = self.compute_logits(hidden_states)
-        tpu_sampling_metadata = TPUSupportedSamplingMetadata.\
-            from_input_batch(self.input_batch, padded_num_reqs, self.device)
-        if scheduler_output.grammar_bitmask is not None:
-            require_struct_decoding, grammar_bitmask_padded, arange = \
-                self.prepare_structured_decoding_input(logits, scheduler_output)
-            logits = self.structured_decode(require_struct_decoding,
-                                            grammar_bitmask_padded, logits,
-                                            arange)
-        selected_token_ids = self.sample_from_logits_func(
-            logits, tpu_sampling_metadata)
-        # NOTE (NickLucche) Use the original logits (before any penalties or
-        # temperature scaling) for the top-k logprobs. We can't enforce it due
-        # to recompilations outside torch.compiled code, so just make sure
-        # `sample_from_logits` does not modify the logits in-place.
-        logprobs = self.gather_logprobs(logits, selected_token_ids) \
-            if tpu_sampling_metadata.logprobs else None
-
-        # Remove padding on cpu and keep dynamic op outside of xla graph.
-        if self.use_spmd and VLLM_TORCHAX_ENABLED:
-            selected_token_ids = get_cpu_tensor_from_torchax_tensor(
-                selected_token_ids)
-            selected_token_ids = selected_token_ids[:num_reqs]
-        else:
-            selected_token_ids = selected_token_ids.cpu()[:num_reqs]
+        with torchax.default_env():
+            hidden_states = self.select_hidden_states(hidden_states,
+                                                      logits_indices)
+            if not VLLM_TORCHAX_EAGER:
+                logits = self.compute_logits_func(self.params_and_buffers,
+                                                  hidden_states, None)
+            else:
+                logits = self.compute_logits(hidden_states)
+            tpu_sampling_metadata = TPUSupportedSamplingMetadata.\
+                from_input_batch(self.input_batch, padded_num_reqs, self.device)
+            if scheduler_output.grammar_bitmask is not None:
+                require_struct_decoding, grammar_bitmask_padded, arange = \
+                    self.prepare_structured_decoding_input(logits, scheduler_output)
+                logits = self.structured_decode(require_struct_decoding,
+                                                grammar_bitmask_padded, logits,
+                                                arange)
+            selected_token_ids = self.sample_from_logits_func(
+                logits, tpu_sampling_metadata)
+            # NOTE (NickLucche) Use the original logits (before any penalties or
+            # temperature scaling) for the top-k logprobs. We can't enforce it due
+            # to recompilations outside torch.compiled code, so just make sure
+            # `sample_from_logits` does not modify the logits in-place.
+            logprobs = self.gather_logprobs(logits, selected_token_ids) \
+                if tpu_sampling_metadata.logprobs else None
+
+            # Remove padding on cpu and keep dynamic op outside of xla graph.
+            if self.use_spmd and VLLM_TORCHAX_ENABLED:
+                selected_token_ids = get_cpu_tensor_from_torchax_tensor(
+                    selected_token_ids)
+                selected_token_ids = selected_token_ids[:num_reqs]
+            else:
+                selected_token_ids = selected_token_ids.cpu()[:num_reqs]
         logprobs_lists = logprobs.tolists() \
             if tpu_sampling_metadata.logprobs else None
 
@@ -1109,22 +1100,22 @@
             # Need to explicitly move to jax device, because `model.to('jax')`
             # won't move tensors on python attributes to jax device.
             self.params_and_buffers = {**params, **buffers}
-            if self.mesh is None:
-                # TODO: not needed anymore, since loader should move model to
-                # device already.
-                self.params_and_buffers = pytree.tree_map_only(
-                    torch.Tensor, lambda x: x.to('jax'),
-                    self.params_and_buffers)
-            else:
-                for name, tensor in self.params_and_buffers.items():
-                    # logger.info("name: {}, tensor: {}".format(name, tensor))
-                    # TODO: This should be moved to loader.
-                    if not isinstance(tensor, torchax.tensor.Tensor):
-                        # logger.info("Replicate on all devices")
-                        self.params_and_buffers[name] = \
-                            create_torchax_tensor_with_partition_spec(tensor,
-                                                                      self.mesh,
-                                                                      ())
+            # if self.mesh is None:
+            #     # TODO: not needed anymore, since loader should move model to
+            #     # device already.
+            #     self.params_and_buffers = pytree.tree_map_only(
+            #         torch.Tensor, lambda x: x.to('jax'),
+            #         self.params_and_buffers)
+            # else:
+            for name, tensor in self.params_and_buffers.items():
+                # logger.info("name: {}, tensor: {}".format(name, tensor))
+                # TODO: This should be moved to loader.
+                if not isinstance(tensor, torchax.tensor.Tensor):
+                    # logger.info("Replicate on all devices")
+                    self.params_and_buffers[name] = \
+                        create_torchax_tensor_with_partition_spec(tensor,
+                                                                    self.mesh,
+                                                                    ())
 
             # Create a function for model.forward
             static_forward_context = \
@@ -1231,6 +1222,12 @@
 
         if VLLM_TORCHAX_ENABLED:
             input_args = (input_ids, position_ids)
+            for k, v in self.params_and_buffers.items():
+                if not isinstance(v, torchax.tensor.Tensor):
+                    logger.info("key %s is not torchax tensor, ", k)
+            for name, kv_cache in self.kv_caches_dict.items():
+                if not isinstance(kv_cache, torchax.tensor.Tensor):
+                    logger.info("key %s is torchax tensor, ", name)
             out, new_kv_caches = self.model_func(self.params_and_buffers,
                                                  input_args,
                                                  self.kv_caches_dict,
@@ -1630,10 +1627,13 @@
 
                     tpu_kv_cache = torch.zeros(kv_cache_shape, dtype=dtype)
 
-                    if self.use_spmd and VLLM_TORCHAX_ENABLED:
-                        # Use torchax tensor to support SPMD sharding.
+                    if VLLM_TORCHAX_ENABLED:
+                        partition_spec = None
+                        if self.use_spmd:
+                            partition_spec = (None, None, 'x', None)
+                            # Use torchax tensor to support SPMD sharding.
                         tpu_kv_cache = create_torchax_tensor_with_partition_spec(
-                            tpu_kv_cache, self.mesh, (None, None, 'x', None))
+                            tpu_kv_cache, self.mesh, partition_spec)
 
                     kv_caches[layer_name] = tpu_kv_cache
                 else:
