# SPDX-License-Identifier: Apache-2.0

import hashlib
import os
import sys
import tempfile
from typing import TYPE_CHECKING, Any, Callable, Optional

if TYPE_CHECKING:
    VLLM_HOST_IP: str = ""
    VLLM_PORT: Optional[int] = None
    VLLM_RPC_BASE_PATH: str = tempfile.gettempdir()
    VLLM_USE_MODELSCOPE: bool = False
    VLLM_RINGBUFFER_WARNING_INTERVAL: int = 60
    VLLM_NCCL_SO_PATH: Optional[str] = None
    LD_LIBRARY_PATH: Optional[str] = None
    VLLM_USE_TRITON_FLASH_ATTN: bool = False
    VLLM_FLASH_ATTN_VERSION: Optional[int] = None
    LOCAL_RANK: int = 0
    CUDA_VISIBLE_DEVICES: Optional[str] = None
    VLLM_ENGINE_ITERATION_TIMEOUT_S: int = 60
    VLLM_API_KEY: Optional[str] = None
    S3_ACCESS_KEY_ID: Optional[str] = None
    S3_SECRET_ACCESS_KEY: Optional[str] = None
    S3_ENDPOINT_URL: Optional[str] = None
    VLLM_MODEL_REDIRECT_PATH: Optional[str] = None
    VLLM_CACHE_ROOT: str = os.path.expanduser("~/.cache/vllm")
    VLLM_CONFIG_ROOT: str = os.path.expanduser("~/.config/vllm")
    VLLM_USAGE_STATS_SERVER: str = "https://stats.vllm.ai"
    VLLM_NO_USAGE_STATS: bool = False
    VLLM_DO_NOT_TRACK: bool = False
    VLLM_USAGE_SOURCE: str = ""
    VLLM_CONFIGURE_LOGGING: int = 1
    VLLM_LOGGING_LEVEL: str = "INFO"
    VLLM_LOGGING_PREFIX: str = ""
    VLLM_LOGGING_CONFIG_PATH: Optional[str] = None
    VLLM_LOGITS_PROCESSOR_THREADS: Optional[int] = None
    VLLM_TRACE_FUNCTION: int = 0
    VLLM_ATTENTION_BACKEND: Optional[str] = None
    VLLM_USE_FLASHINFER_SAMPLER: Optional[bool] = None
    VLLM_FLASHINFER_FORCE_TENSOR_CORES: bool = False
    VLLM_PP_LAYER_PARTITION: Optional[str] = None
    VLLM_CPU_KVCACHE_SPACE: int = 0
    VLLM_CPU_OMP_THREADS_BIND: str = ""
    VLLM_CPU_MOE_PREPACK: bool = True
    VLLM_XLA_CACHE_PATH: str = os.path.join(VLLM_CACHE_ROOT, "xla_cache")
    VLLM_XLA_CHECK_RECOMPILATION: bool = False
    VLLM_FUSED_MOE_CHUNK_SIZE: int = 64 * 1024
    VLLM_USE_RAY_SPMD_WORKER: bool = False
    VLLM_USE_RAY_COMPILED_DAG: bool = False
    VLLM_USE_RAY_COMPILED_DAG_CHANNEL_TYPE: str = "auto"
    VLLM_USE_RAY_COMPILED_DAG_OVERLAP_COMM: bool = False
    VLLM_WORKER_MULTIPROC_METHOD: str = "fork"
    VLLM_ASSETS_CACHE: str = os.path.join(VLLM_CACHE_ROOT, "assets")
    VLLM_IMAGE_FETCH_TIMEOUT: int = 5
    VLLM_VIDEO_FETCH_TIMEOUT: int = 30
    VLLM_AUDIO_FETCH_TIMEOUT: int = 10
    VLLM_VIDEO_LOADER_BACKEND: str = "opencv"
    VLLM_MM_INPUT_CACHE_GIB: int = 8
    VLLM_TARGET_DEVICE: str = "cuda"
    MAX_JOBS: Optional[str] = None
    NVCC_THREADS: Optional[str] = None
    VLLM_USE_PRECOMPILED: bool = False
    VLLM_TEST_USE_PRECOMPILED_NIGHTLY_WHEEL: bool = False
    VLLM_NO_DEPRECATION_WARNING: bool = False
    VLLM_KEEP_ALIVE_ON_ENGINE_DEATH: bool = False
    CMAKE_BUILD_TYPE: Optional[str] = None
    VERBOSE: bool = False
    VLLM_ALLOW_LONG_MAX_MODEL_LEN: bool = False
    VLLM_RPC_TIMEOUT: int = 10000  # ms
    VLLM_PLUGINS: Optional[list[str]] = None
    VLLM_LORA_RESOLVER_CACHE_DIR: Optional[str] = None
    VLLM_TORCH_PROFILER_DIR: Optional[str] = None
    VLLM_USE_TRITON_AWQ: bool = False
    VLLM_ALLOW_RUNTIME_LORA_UPDATING: bool = False
    VLLM_SKIP_P2P_CHECK: bool = False
    VLLM_DISABLED_KERNELS: list[str] = []
    VLLM_USE_V1: bool = True
    VLLM_ROCM_USE_AITER: bool = False
    VLLM_ROCM_USE_AITER_PAGED_ATTN: bool = False
    VLLM_ROCM_USE_AITER_LINEAR: bool = True
    VLLM_ROCM_USE_AITER_MOE: bool = True
    VLLM_ROCM_USE_AITER_RMSNORM: bool = True
    VLLM_ROCM_USE_AITER_MLA: bool = True
    VLLM_ROCM_USE_SKINNY_GEMM: bool = True
    VLLM_ROCM_FP8_PADDING: bool = True
    VLLM_ROCM_MOE_PADDING: bool = True
    VLLM_ROCM_CUSTOM_PAGED_ATTN: bool = True
    VLLM_QUARK_EMU_MEM_OPT: bool = False
    VLLM_ENABLE_V1_MULTIPROCESSING: bool = True
    VLLM_LOG_BATCHSIZE_INTERVAL: float = -1
    VLLM_DISABLE_COMPILE_CACHE: bool = False
    Q_SCALE_CONSTANT: int = 200
    K_SCALE_CONSTANT: int = 200
    V_SCALE_CONSTANT: int = 100
    VLLM_SERVER_DEV_MODE: bool = False
    VLLM_V1_OUTPUT_PROC_CHUNK_SIZE: int = 128
    VLLM_MLA_DISABLE: bool = False
    VLLM_ENABLE_MOE_ALIGN_BLOCK_SIZE_TRITON: bool = False
    VLLM_RAY_PER_WORKER_GPUS: float = 1.0
    VLLM_RAY_BUNDLE_INDICES: str = ""
    VLLM_CUDART_SO_PATH: Optional[str] = None
    VLLM_USE_HPU_CONTIGUOUS_CACHE_FETCH: bool = True
    VLLM_HPU_USE_DELAYED_SAMPLING: bool = False
    VLLM_DP_RANK: int = 0
    VLLM_DP_RANK_LOCAL: int = -1
    VLLM_DP_SIZE: int = 1
    VLLM_DP_MASTER_IP: str = ""
    VLLM_DP_MASTER_PORT: int = 0
    VLLM_MARLIN_USE_ATOMIC_ADD: bool = False
    VLLM_V0_USE_OUTLINES_CACHE: bool = False
    VLLM_TPU_BUCKET_PADDING_GAP: int = 0
    VLLM_USE_DEEP_GEMM: bool = False
    VLLM_XGRAMMAR_CACHE_MB: int = 0
    VLLM_MSGPACK_ZERO_COPY_THRESHOLD: int = 256
<<<<<<< HEAD
    VLLM_TORCHAX_ENABLED: bool = False
=======
    VLLM_ALLOW_INSECURE_SERIALIZATION: bool = False
    VLLM_NIXL_SIDE_CHANNEL_HOST: str = "localhost"
    VLLM_NIXL_SIDE_CHANNEL_PORT: int = 5557
    VLLM_ALL2ALL_BACKEND: str = "naive"
>>>>>>> 8795eb99


def get_default_cache_root():
    return os.getenv(
        "XDG_CACHE_HOME",
        os.path.join(os.path.expanduser("~"), ".cache"),
    )


def get_default_config_root():
    return os.getenv(
        "XDG_CONFIG_HOME",
        os.path.join(os.path.expanduser("~"), ".config"),
    )


def maybe_convert_int(value: Optional[str]) -> Optional[int]:
    if value is None:
        return None
    return int(value)


# The begin-* and end* here are used by the documentation generator
# to extract the used env vars.

# begin-env-vars-definition

environment_variables: dict[str, Callable[[], Any]] = {

    # ================== Installation Time Env Vars ==================

    # Target device of vLLM, supporting [cuda (by default),
    # rocm, neuron, cpu]
    "VLLM_TARGET_DEVICE":
    lambda: os.getenv("VLLM_TARGET_DEVICE", "cuda"),

    # Maximum number of compilation jobs to run in parallel.
    # By default this is the number of CPUs
    "MAX_JOBS":
    lambda: os.getenv("MAX_JOBS", None),

    # Number of threads to use for nvcc
    # By default this is 1.
    # If set, `MAX_JOBS` will be reduced to avoid oversubscribing the CPU.
    "NVCC_THREADS":
    lambda: os.getenv("NVCC_THREADS", None),

    # If set, vllm will use precompiled binaries (*.so)
    "VLLM_USE_PRECOMPILED":
    lambda: bool(os.environ.get("VLLM_USE_PRECOMPILED")) or bool(
        os.environ.get("VLLM_PRECOMPILED_WHEEL_LOCATION")),

    # Whether to force using nightly wheel in python build.
    # This is used for testing the nightly wheel in python build.
    "VLLM_TEST_USE_PRECOMPILED_NIGHTLY_WHEEL":
    lambda: bool(int(os.getenv("VLLM_TEST_USE_PRECOMPILED_NIGHTLY_WHEEL", "0"))
                 ),

    # CMake build type
    # If not set, defaults to "Debug" or "RelWithDebInfo"
    # Available options: "Debug", "Release", "RelWithDebInfo"
    "CMAKE_BUILD_TYPE":
    lambda: os.getenv("CMAKE_BUILD_TYPE"),

    # If set, vllm will print verbose logs during installation
    "VERBOSE":
    lambda: bool(int(os.getenv('VERBOSE', '0'))),

    # Root directory for vLLM configuration files
    # Defaults to `~/.config/vllm` unless `XDG_CONFIG_HOME` is set
    # Note that this not only affects how vllm finds its configuration files
    # during runtime, but also affects how vllm installs its configuration
    # files during **installation**.
    "VLLM_CONFIG_ROOT":
    lambda: os.path.expanduser(
        os.getenv(
            "VLLM_CONFIG_ROOT",
            os.path.join(get_default_config_root(), "vllm"),
        )),

    # ================== Runtime Env Vars ==================

    # Root directory for vLLM cache files
    # Defaults to `~/.cache/vllm` unless `XDG_CACHE_HOME` is set
    "VLLM_CACHE_ROOT":
    lambda: os.path.expanduser(
        os.getenv(
            "VLLM_CACHE_ROOT",
            os.path.join(get_default_cache_root(), "vllm"),
        )),

    # used in distributed environment to determine the ip address
    # of the current node, when the node has multiple network interfaces.
    # If you are using multi-node inference, you should set this differently
    # on each node.
    'VLLM_HOST_IP':
    lambda: os.getenv('VLLM_HOST_IP', ""),

    # used in distributed environment to manually set the communication port
    # Note: if VLLM_PORT is set, and some code asks for multiple ports, the
    # VLLM_PORT will be used as the first port, and the rest will be generated
    # by incrementing the VLLM_PORT value.
    # '0' is used to make mypy happy
    'VLLM_PORT':
    lambda: int(os.getenv('VLLM_PORT', '0'))
    if 'VLLM_PORT' in os.environ else None,

    # path used for ipc when the frontend api server is running in
    # multi-processing mode to communicate with the backend engine process.
    'VLLM_RPC_BASE_PATH':
    lambda: os.getenv('VLLM_RPC_BASE_PATH', tempfile.gettempdir()),

    # If true, will load models from ModelScope instead of Hugging Face Hub.
    # note that the value is true or false, not numbers
    "VLLM_USE_MODELSCOPE":
    lambda: os.environ.get("VLLM_USE_MODELSCOPE", "False").lower() == "true",

    # Interval in seconds to log a warning message when the ring buffer is full
    "VLLM_RINGBUFFER_WARNING_INTERVAL":
    lambda: int(os.environ.get("VLLM_RINGBUFFER_WARNING_INTERVAL", "60")),

    # path to cudatoolkit home directory, under which should be bin, include,
    # and lib directories.
    "CUDA_HOME":
    lambda: os.environ.get("CUDA_HOME", None),

    # Path to the NCCL library file. It is needed because nccl>=2.19 brought
    # by PyTorch contains a bug: https://github.com/NVIDIA/nccl/issues/1234
    "VLLM_NCCL_SO_PATH":
    lambda: os.environ.get("VLLM_NCCL_SO_PATH", None),

    # when `VLLM_NCCL_SO_PATH` is not set, vllm will try to find the nccl
    # library file in the locations specified by `LD_LIBRARY_PATH`
    "LD_LIBRARY_PATH":
    lambda: os.environ.get("LD_LIBRARY_PATH", None),

    # flag to control if vllm should use triton flash attention
    "VLLM_USE_TRITON_FLASH_ATTN":
    lambda: (os.environ.get("VLLM_USE_TRITON_FLASH_ATTN", "True").lower() in
             ("true", "1")),

    # Force vllm to use a specific flash-attention version (2 or 3), only valid
    # when using the flash-attention backend.
    "VLLM_FLASH_ATTN_VERSION":
    lambda: maybe_convert_int(os.environ.get("VLLM_FLASH_ATTN_VERSION", None)),

    # Internal flag to enable Dynamo fullgraph capture
    "VLLM_TEST_DYNAMO_FULLGRAPH_CAPTURE":
    lambda: bool(
        os.environ.get("VLLM_TEST_DYNAMO_FULLGRAPH_CAPTURE", "1") != "0"),

    # Internal flag to enable/disable Inductor standalone compile
    "VLLM_TEST_STANDALONE_COMPILE":
    lambda: os.environ.get("VLLM_TEST_STANDALONE_COMPILE", "0") != "0",

    # local rank of the process in the distributed setting, used to determine
    # the GPU device id
    "LOCAL_RANK":
    lambda: int(os.environ.get("LOCAL_RANK", "0")),

    # used to control the visible devices in the distributed setting
    "CUDA_VISIBLE_DEVICES":
    lambda: os.environ.get("CUDA_VISIBLE_DEVICES", None),

    # timeout for each iteration in the engine
    "VLLM_ENGINE_ITERATION_TIMEOUT_S":
    lambda: int(os.environ.get("VLLM_ENGINE_ITERATION_TIMEOUT_S", "60")),

    # API key for vLLM API server
    "VLLM_API_KEY":
    lambda: os.environ.get("VLLM_API_KEY", None),

    # Whether to log responses from API Server for debugging
    "VLLM_DEBUG_LOG_API_SERVER_RESPONSE":
    lambda: os.environ.get("VLLM_DEBUG_LOG_API_SERVER_RESPONSE", "False").
    lower() == "true",

    # S3 access information, used for tensorizer to load model from S3
    "S3_ACCESS_KEY_ID":
    lambda: os.environ.get("S3_ACCESS_KEY_ID", None),
    "S3_SECRET_ACCESS_KEY":
    lambda: os.environ.get("S3_SECRET_ACCESS_KEY", None),
    "S3_ENDPOINT_URL":
    lambda: os.environ.get("S3_ENDPOINT_URL", None),

    # Usage stats collection
    "VLLM_USAGE_STATS_SERVER":
    lambda: os.environ.get("VLLM_USAGE_STATS_SERVER", "https://stats.vllm.ai"),
    "VLLM_NO_USAGE_STATS":
    lambda: os.environ.get("VLLM_NO_USAGE_STATS", "0") == "1",
    "VLLM_DO_NOT_TRACK":
    lambda: (os.environ.get("VLLM_DO_NOT_TRACK", None) or os.environ.get(
        "DO_NOT_TRACK", None) or "0") == "1",
    "VLLM_USAGE_SOURCE":
    lambda: os.environ.get("VLLM_USAGE_SOURCE", "production"),

    # Logging configuration
    # If set to 0, vllm will not configure logging
    # If set to 1, vllm will configure logging using the default configuration
    #    or the configuration file specified by VLLM_LOGGING_CONFIG_PATH
    "VLLM_CONFIGURE_LOGGING":
    lambda: int(os.getenv("VLLM_CONFIGURE_LOGGING", "1")),
    "VLLM_LOGGING_CONFIG_PATH":
    lambda: os.getenv("VLLM_LOGGING_CONFIG_PATH"),

    # this is used for configuring the default logging level
    "VLLM_LOGGING_LEVEL":
    lambda: os.getenv("VLLM_LOGGING_LEVEL", "INFO").upper(),

    # if set, VLLM_LOGGING_PREFIX will be prepended to all log messages
    "VLLM_LOGGING_PREFIX":
    lambda: os.getenv("VLLM_LOGGING_PREFIX", ""),

    # if set, vllm will call logits processors in a thread pool with this many
    # threads. This is useful when using custom logits processors that either
    # (a) launch additional CUDA kernels or (b) do significant CPU-bound work
    # while not holding the python GIL, or both.
    "VLLM_LOGITS_PROCESSOR_THREADS":
    lambda: int(os.getenv("VLLM_LOGITS_PROCESSOR_THREADS", "0"))
    if "VLLM_LOGITS_PROCESSOR_THREADS" in os.environ else None,

    # Trace function calls
    # If set to 1, vllm will trace function calls
    # Useful for debugging
    "VLLM_TRACE_FUNCTION":
    lambda: int(os.getenv("VLLM_TRACE_FUNCTION", "0")),

    # Backend for attention computation
    # Available options:
    # - "TORCH_SDPA": use torch.nn.MultiheadAttention
    # - "FLASH_ATTN": use FlashAttention
    # - "XFORMERS": use XFormers
    # - "ROCM_FLASH": use ROCmFlashAttention
    # - "FLASHINFER": use flashinfer
    # - "FLASHMLA": use FlashMLA
    "VLLM_ATTENTION_BACKEND":
    lambda: os.getenv("VLLM_ATTENTION_BACKEND", None),

    # If set, vllm will use flashinfer sampler
    "VLLM_USE_FLASHINFER_SAMPLER":
    lambda: bool(int(os.environ["VLLM_USE_FLASHINFER_SAMPLER"]))
    if "VLLM_USE_FLASHINFER_SAMPLER" in os.environ else None,

    # If set, vllm will force flashinfer to use tensor cores;
    # otherwise will use heuristic based on model architecture.
    "VLLM_FLASHINFER_FORCE_TENSOR_CORES":
    lambda: bool(int(os.getenv("VLLM_FLASHINFER_FORCE_TENSOR_CORES", "0"))),

    # Pipeline stage partition strategy
    "VLLM_PP_LAYER_PARTITION":
    lambda: os.getenv("VLLM_PP_LAYER_PARTITION", None),

    # (CPU backend only) CPU key-value cache space.
    # default is 4 GiB
    "VLLM_CPU_KVCACHE_SPACE":
    lambda: int(os.getenv("VLLM_CPU_KVCACHE_SPACE", "0")),

    # (CPU backend only) CPU core ids bound by OpenMP threads, e.g., "0-31",
    # "0,1,2", "0-31,33". CPU cores of different ranks are separated by '|'.
    "VLLM_CPU_OMP_THREADS_BIND":
    lambda: os.getenv("VLLM_CPU_OMP_THREADS_BIND", "all"),

    # (CPU backend only) whether to use prepack for MoE layer. This will be
    # passed to ipex.llm.modules.GatedMLPMOE. On unsupported CPUs, you might
    # need to set this to "0" (False).
    "VLLM_CPU_MOE_PREPACK":
    lambda: bool(int(os.getenv("VLLM_CPU_MOE_PREPACK", "1"))),

    # If the env var is set, then all workers will execute as separate
    # processes from the engine, and we use the same mechanism to trigger
    # execution on all workers.
    # Run vLLM with VLLM_USE_RAY_SPMD_WORKER=1 to enable it.
    "VLLM_USE_RAY_SPMD_WORKER":
    lambda: bool(int(os.getenv("VLLM_USE_RAY_SPMD_WORKER", "0"))),

    # If the env var is set, it uses the Ray's Compiled Graph
    # (previously known as ADAG) API which optimizes the
    # control plane overhead.
    # Run vLLM with VLLM_USE_RAY_COMPILED_DAG=1 to enable it.
    # Note that this variable is set to 1 in V1 by default
    # when ray distributed executor is used.
    "VLLM_USE_RAY_COMPILED_DAG":
    lambda: bool(int(os.getenv("VLLM_USE_RAY_COMPILED_DAG", "0"))),

    # If the env var is set, Ray Compiled Graph uses the specified
    # channel type to communicate between workers belonging to
    # different pipeline-parallel stages.
    # Available options:
    # - "auto": use the default channel type
    # - "nccl": use NCCL for communication
    # - "shm": use shared memory and gRPC for communication
    # This flag is ignored if VLLM_USE_RAY_COMPILED_DAG is not set.
    "VLLM_USE_RAY_COMPILED_DAG_CHANNEL_TYPE":
    lambda: os.getenv("VLLM_USE_RAY_COMPILED_DAG_CHANNEL_TYPE", "auto"),

    # If the env var is set, it enables GPU communication overlap
    # (experimental feature) in Ray's Compiled Graph. This flag is ignored if
    # VLLM_USE_RAY_COMPILED_DAG is not set.
    "VLLM_USE_RAY_COMPILED_DAG_OVERLAP_COMM":
    lambda: bool(int(os.getenv("VLLM_USE_RAY_COMPILED_DAG_OVERLAP_COMM", "0"))
                 ),

    # Use dedicated multiprocess context for workers.
    # Both spawn and fork work
    "VLLM_WORKER_MULTIPROC_METHOD":
    lambda: os.getenv("VLLM_WORKER_MULTIPROC_METHOD", "fork"),

    # Path to the cache for storing downloaded assets
    "VLLM_ASSETS_CACHE":
    lambda: os.path.expanduser(
        os.getenv(
            "VLLM_ASSETS_CACHE",
            os.path.join(get_default_cache_root(), "vllm", "assets"),
        )),

    # Timeout for fetching images when serving multimodal models
    # Default is 5 seconds
    "VLLM_IMAGE_FETCH_TIMEOUT":
    lambda: int(os.getenv("VLLM_IMAGE_FETCH_TIMEOUT", "5")),

    # Timeout for fetching videos when serving multimodal models
    # Default is 30 seconds
    "VLLM_VIDEO_FETCH_TIMEOUT":
    lambda: int(os.getenv("VLLM_VIDEO_FETCH_TIMEOUT", "30")),

    # Timeout for fetching audio when serving multimodal models
    # Default is 10 seconds
    "VLLM_AUDIO_FETCH_TIMEOUT":
    lambda: int(os.getenv("VLLM_AUDIO_FETCH_TIMEOUT", "10")),

    # Backend for Video IO
    # - "opencv": Default backend that uses OpenCV stream buffered backend.
    #
    # Custom backend implementations can be registered
    # via `@VIDEO_LOADER_REGISTRY.register("my_custom_video_loader")` and
    # imported at runtime.
    # If a non-existing backend is used, an AssertionError will be thrown.
    "VLLM_VIDEO_LOADER_BACKEND":
    lambda: os.getenv("VLLM_VIDEO_LOADER_BACKEND", "opencv"),

    # Cache size (in GiB) for multimodal input cache
    # Default is 4 GiB
    "VLLM_MM_INPUT_CACHE_GIB":
    lambda: int(os.getenv("VLLM_MM_INPUT_CACHE_GIB", "4")),

    # Path to the XLA persistent cache directory.
    # Only used for XLA devices such as TPUs.
    "VLLM_XLA_CACHE_PATH":
    lambda: os.path.expanduser(
        os.getenv(
            "VLLM_XLA_CACHE_PATH",
            os.path.join(get_default_cache_root(), "vllm", "xla_cache"),
        )),

    # If set, assert on XLA recompilation after each execution step.
    "VLLM_XLA_CHECK_RECOMPILATION":
    lambda: bool(int(os.getenv("VLLM_XLA_CHECK_RECOMPILATION", "0"))),
    "VLLM_FUSED_MOE_CHUNK_SIZE":
    lambda: int(os.getenv("VLLM_FUSED_MOE_CHUNK_SIZE", "32768")),

    # If set, vllm will skip the deprecation warnings.
    "VLLM_NO_DEPRECATION_WARNING":
    lambda: bool(int(os.getenv("VLLM_NO_DEPRECATION_WARNING", "0"))),

    # If set, the OpenAI API server will stay alive even after the underlying
    # AsyncLLMEngine errors and stops serving requests
    "VLLM_KEEP_ALIVE_ON_ENGINE_DEATH":
    lambda: bool(os.getenv("VLLM_KEEP_ALIVE_ON_ENGINE_DEATH", 0)),

    # If the env var VLLM_ALLOW_LONG_MAX_MODEL_LEN is set, it allows
    # the user to specify a max sequence length greater than
    # the max length derived from the model's config.json.
    # To enable this, set VLLM_ALLOW_LONG_MAX_MODEL_LEN=1.
    "VLLM_ALLOW_LONG_MAX_MODEL_LEN":
    lambda:
    (os.environ.get("VLLM_ALLOW_LONG_MAX_MODEL_LEN", "0").strip().lower() in
     ("1", "true")),

    # If set, forces FP8 Marlin to be used for FP8 quantization regardless
    # of the hardware support for FP8 compute.
    "VLLM_TEST_FORCE_FP8_MARLIN":
    lambda:
    (os.environ.get("VLLM_TEST_FORCE_FP8_MARLIN", "0").strip().lower() in
     ("1", "true")),
    "VLLM_TEST_FORCE_LOAD_FORMAT":
    lambda: os.getenv("VLLM_TEST_FORCE_LOAD_FORMAT", "dummy"),

    # Time in ms for the zmq client to wait for a response from the backend
    # server for simple data operations
    "VLLM_RPC_TIMEOUT":
    lambda: int(os.getenv("VLLM_RPC_TIMEOUT", "10000")),

    # a list of plugin names to load, separated by commas.
    # if this is not set, it means all plugins will be loaded
    # if this is set to an empty string, no plugins will be loaded
    "VLLM_PLUGINS":
    lambda: None if "VLLM_PLUGINS" not in os.environ else os.environ[
        "VLLM_PLUGINS"].split(","),

    # a local directory to look in for unrecognized LoRA adapters.
    # only works if plugins are enabled and
    # VLLM_ALLOW_RUNTIME_LORA_UPDATING is enabled.
    "VLLM_LORA_RESOLVER_CACHE_DIR":
    lambda: os.getenv("VLLM_LORA_RESOLVER_CACHE_DIR", None),

    # Enables torch profiler if set. Path to the directory where torch profiler
    # traces are saved. Note that it must be an absolute path.
    "VLLM_TORCH_PROFILER_DIR":
    lambda: (None if os.getenv("VLLM_TORCH_PROFILER_DIR", None) is None else os
             .path.expanduser(os.getenv("VLLM_TORCH_PROFILER_DIR", "."))),

    # If set, vLLM will use Triton implementations of AWQ.
    "VLLM_USE_TRITON_AWQ":
    lambda: bool(int(os.getenv("VLLM_USE_TRITON_AWQ", "0"))),

    # If set, allow loading or unloading lora adapters in runtime,
    "VLLM_ALLOW_RUNTIME_LORA_UPDATING":
    lambda:
    (os.environ.get("VLLM_ALLOW_RUNTIME_LORA_UPDATING", "0").strip().lower() in
     ("1", "true")),

    # By default, vLLM will check the peer-to-peer capability itself,
    # in case of broken drivers. See https://github.com/vllm-project/vllm/blob/a9b15c606fea67a072416ea0ea115261a2756058/vllm/distributed/device_communicators/custom_all_reduce_utils.py#L101-L108 for details. # noqa
    # If this env var is set to 1, vLLM will skip the peer-to-peer check,
    # and trust the driver's peer-to-peer capability report.
    "VLLM_SKIP_P2P_CHECK":
    lambda: os.getenv("VLLM_SKIP_P2P_CHECK", "0") == "1",

    # List of quantization kernels that should be disabled, used for testing
    # and performance comparisons. Currently only affects MPLinearKernel
    # selection
    # (kernels: MacheteLinearKernel, MarlinLinearKernel, ExllamaLinearKernel)
    "VLLM_DISABLED_KERNELS":
    lambda: [] if "VLLM_DISABLED_KERNELS" not in os.environ else os.environ[
        "VLLM_DISABLED_KERNELS"].split(","),

    # If set, use the V1 code path.
    "VLLM_USE_V1":
    lambda: bool(int(os.getenv("VLLM_USE_V1", "1"))),

    # Disable aiter ops unless specifically enabled.
    # Acts as a parent switch to enable the rest of the other operations.
    "VLLM_ROCM_USE_AITER":
    lambda: (os.getenv("VLLM_ROCM_USE_AITER", "False").lower() in
             ("true", "1")),

    # Whether to use aiter paged attention.
    # By default is disabled.
    "VLLM_ROCM_USE_AITER_PAGED_ATTN":
    lambda: (os.getenv("VLLM_ROCM_USE_AITER_PAGED_ATTN", "False").lower() in
             ("true", "1")),

    # use aiter linear op if aiter ops are enabled
    # The following list of related ops
    # - scaled_mm (per-tensor / rowwise)
    "VLLM_ROCM_USE_AITER_LINEAR":
    lambda: (os.getenv("VLLM_ROCM_USE_AITER_LINEAR", "True").lower() in
             ("true", "1")),

    # Whether to use aiter moe ops.
    # By default is enabled.
    "VLLM_ROCM_USE_AITER_MOE":
    lambda: (os.getenv("VLLM_ROCM_USE_AITER_MOE", "True").lower() in
             ("true", "1")),

    # use aiter rms norm op if aiter ops are enabled.
    "VLLM_ROCM_USE_AITER_RMSNORM":
    lambda: (os.getenv("VLLM_ROCM_USE_AITER_RMSNORM", "True").lower() in
             ("true", "1")),

    # Whether to use aiter mla ops.
    # By default is enabled.
    "VLLM_ROCM_USE_AITER_MLA":
    lambda: (os.getenv("VLLM_ROCM_USE_AITER_MLA", "True").lower() in
             ("true", "1")),
    # use rocm skinny gemms
    "VLLM_ROCM_USE_SKINNY_GEMM":
    lambda: (os.getenv("VLLM_ROCM_USE_SKINNY_GEMM", "True").lower() in
             ("true", "1")),

    # Pad the fp8 weights to 256 bytes for ROCm
    "VLLM_ROCM_FP8_PADDING":
    lambda: bool(int(os.getenv("VLLM_ROCM_FP8_PADDING", "1"))),

    # Pad the weights for the moe kernel
    "VLLM_ROCM_MOE_PADDING":
    lambda: bool(int(os.getenv("VLLM_ROCM_MOE_PADDING", "1"))),

    # custom paged attention kernel for MI3* cards
    "VLLM_ROCM_CUSTOM_PAGED_ATTN":
    lambda: (os.getenv("VLLM_ROCM_CUSTOM_PAGED_ATTN", "True").lower() in
             ("true", "1")),

    # If set, when running in Quark emulation mode, do not dequantize the
    # weights at load time. Instead, dequantize weights on-the-fly during
    # kernel execution.
    # This allows running larger models at the cost of slower inference.
    # This flag has no effect when not running in Quark emulation mode.
    "VLLM_QUARK_EMU_MEM_OPT":
    lambda: bool(int(os.getenv("VLLM_QUARK_EMU_MEM_OPT", "0"))),

    # Divisor for dynamic query scale factor calculation for FP8 KV Cache
    "Q_SCALE_CONSTANT":
    lambda: int(os.getenv("Q_SCALE_CONSTANT", "200")),
    # Divisor for dynamic key scale factor calculation for FP8 KV Cache
    "K_SCALE_CONSTANT":
    lambda: int(os.getenv("K_SCALE_CONSTANT", "200")),
    # Divisor for dynamic value scale factor calculation for FP8 KV Cache
    "V_SCALE_CONSTANT":
    lambda: int(os.getenv("V_SCALE_CONSTANT", "100")),

    # If set, enable multiprocessing in LLM for the V1 code path.
    "VLLM_ENABLE_V1_MULTIPROCESSING":
    lambda: bool(int(os.getenv("VLLM_ENABLE_V1_MULTIPROCESSING", "1"))),
    "VLLM_LOG_BATCHSIZE_INTERVAL":
    lambda: float(os.getenv("VLLM_LOG_BATCHSIZE_INTERVAL", "-1")),
    "VLLM_DISABLE_COMPILE_CACHE":
    lambda: bool(int(os.getenv("VLLM_DISABLE_COMPILE_CACHE", "0"))),

    # If set, vllm will run in development mode, which will enable
    # some additional endpoints for developing and debugging,
    # e.g. `/reset_prefix_cache`
    "VLLM_SERVER_DEV_MODE":
    lambda: bool(int(os.getenv("VLLM_SERVER_DEV_MODE", "0"))),

    # Controls the maximum number of requests to handle in a
    # single asyncio task when processing per-token outputs in the
    # V1 AsyncLLM interface. It is applicable when handling a high
    # concurrency of streaming requests.
    # Setting this too high can result in a higher variance of
    # inter-message latencies. Setting it too low can negatively impact
    # TTFT and overall throughput.
    "VLLM_V1_OUTPUT_PROC_CHUNK_SIZE":
    lambda: int(os.getenv("VLLM_V1_OUTPUT_PROC_CHUNK_SIZE", "128")),

    # If set, vLLM will disable the MLA attention optimizations.
    "VLLM_MLA_DISABLE":
    lambda: bool(int(os.getenv("VLLM_MLA_DISABLE", "0"))),

    # If set, vLLM will use the Triton implementation of moe_align_block_size,
    # i.e. moe_align_block_size_triton in fused_moe.py.
    "VLLM_ENABLE_MOE_ALIGN_BLOCK_SIZE_TRITON":
    lambda: bool(int(os.getenv("VLLM_ENABLE_MOE_ALIGN_BLOCK_SIZE_TRITON", "0"))
                 ),

    # Number of GPUs per worker in Ray, if it is set to be a fraction,
    # it allows ray to schedule multiple actors on a single GPU,
    # so that users can colocate other actors on the same GPUs as vLLM.
    "VLLM_RAY_PER_WORKER_GPUS":
    lambda: float(os.getenv("VLLM_RAY_PER_WORKER_GPUS", "1.0")),

    # Bundle indices for Ray, if it is set, it can control precisely
    # which indices are used for the Ray bundle, for every worker.
    # Format: comma-separated list of integers, e.g. "0,1,2,3"
    "VLLM_RAY_BUNDLE_INDICES":
    lambda: os.getenv("VLLM_RAY_BUNDLE_INDICES", ""),

    # In some system, find_loaded_library() may not work. So we allow users to
    # specify the path through environment variable VLLM_CUDART_SO_PATH.
    "VLLM_CUDART_SO_PATH":
    lambda: os.getenv("VLLM_CUDART_SO_PATH", None),

    # Contiguous cache fetching to avoid using costly gather operation on
    # Gaudi3. This is only applicable to HPU contiguous cache. If set to true,
    # contiguous cache fetch will be used.
    "VLLM_USE_HPU_CONTIGUOUS_CACHE_FETCH":
    lambda: os.environ.get("VLLM_CONTIGUOUS_PA", "true").lower() in
    ("1", "true"),

    # Use delayed sampling for HPU to reduce host cpu overhead
    # between each step.
    "VLLM_HPU_USE_DELAYED_SAMPLING":
    lambda: os.environ.get("VLLM_DELAYED_SAMPLING", "false").lower() in
    ("1", "true"),

    # Rank of the process in the data parallel setting
    "VLLM_DP_RANK":
    lambda: int(os.getenv("VLLM_DP_RANK", "0")),

    # Rank of the process in the data parallel setting.
    # Defaults to VLLM_DP_RANK when not set.
    "VLLM_DP_RANK_LOCAL":
    lambda: int(
        os.getenv("VLLM_DP_RANK_LOCAL", sys.modules[__name__].VLLM_DP_RANK)),

    # World size of the data parallel setting
    "VLLM_DP_SIZE":
    lambda: int(os.getenv("VLLM_DP_SIZE", "1")),

    # IP address of the master node in the data parallel setting
    "VLLM_DP_MASTER_IP":
    lambda: os.getenv("VLLM_DP_MASTER_IP", "127.0.0.1"),

    # Port of the master node in the data parallel setting
    "VLLM_DP_MASTER_PORT":
    lambda: int(os.getenv("VLLM_DP_MASTER_PORT", "0")),

    # Whether to use S3 path for model loading in CI via RunAI Streamer
    "VLLM_CI_USE_S3":
    lambda: os.environ.get("VLLM_CI_USE_S3", "0") == "1",

    # Use model_redirect to redirect the model name to a local folder.
    # `model_redirect` can be a json file mapping the model between
    # repo_id and local folder:
    # {"meta-llama/Llama-3.2-1B": "/tmp/Llama-3.2-1B"}
    # or a space separated values table file:
    # meta-llama/Llama-3.2-1B   /tmp/Llama-3.2-1B
    "VLLM_MODEL_REDIRECT_PATH":
    lambda: os.environ.get("VLLM_MODEL_REDIRECT_PATH", None),

    # Whether to use atomicAdd reduce in gptq/awq marlin kernel.
    "VLLM_MARLIN_USE_ATOMIC_ADD":
    lambda: os.environ.get("VLLM_MARLIN_USE_ATOMIC_ADD", "0") == "1",

    # Whether to turn on the outlines cache for V0
    # This cache is unbounded and on disk, so it's not safe to use in
    # an environment with potentially malicious users.
    "VLLM_V0_USE_OUTLINES_CACHE":
    lambda: os.environ.get("VLLM_V0_USE_OUTLINES_CACHE", "0") == "1",

    # Gap between padding buckets for the forward pass. So we have
    # 8, we will run forward pass with [16, 24, 32, ...].
    "VLLM_TPU_BUCKET_PADDING_GAP":
    lambda: int(os.environ["VLLM_TPU_BUCKET_PADDING_GAP"])
    if "VLLM_TPU_BUCKET_PADDING_GAP" in os.environ else 0,

    # Allow use of DeepGemm kernels for fused moe ops.
    "VLLM_USE_DEEP_GEMM":
    lambda: bool(int(os.getenv("VLLM_USE_DEEP_GEMM", "0"))),

    # Control the cache sized used by the xgrammar compiler. The default
    # of 512 MB should be enough for roughly 1000 JSON schemas.
    # It can be changed with this variable if needed for some reason.
    "VLLM_XGRAMMAR_CACHE_MB":
    lambda: int(os.getenv("VLLM_XGRAMMAR_CACHE_MB", "512")),

    # Control the threshold for msgspec to use 'zero copy' for
    # serialization/deserialization of tensors. Tensors below
    # this limit will be encoded into the msgpack buffer, and
    # tensors above will instead be sent via a separate message.
    # While the sending side still actually copies the tensor
    # in all cases, on the receiving side, tensors above this
    # limit will actually be zero-copy decoded.
    "VLLM_MSGPACK_ZERO_COPY_THRESHOLD":
    lambda: int(os.getenv("VLLM_MSGPACK_ZERO_COPY_THRESHOLD", "256")),

<<<<<<< HEAD
    # Lower Pytorch to TPU via Torchax.
    "VLLM_TORCHAX_ENABLED":
    lambda: bool(int(os.getenv("VLLM_TORCHAX_ENABLED", "0"))),

=======
    # If set, allow insecure serialization using pickle.
    # This is useful for environments where it is deemed safe to use the
    # insecure method and it is needed for some reason.
    "VLLM_ALLOW_INSECURE_SERIALIZATION":
    lambda: bool(int(os.getenv("VLLM_ALLOW_INSECURE_SERIALIZATION", "0"))),

    # IP address used for NIXL handshake between remote agents.
    "VLLM_NIXL_SIDE_CHANNEL_HOST":
    lambda: os.getenv("VLLM_NIXL_SIDE_CHANNEL_HOST", "localhost"),

    # Port used for NIXL handshake between remote agents.
    "VLLM_NIXL_SIDE_CHANNEL_PORT":
    lambda: int(os.getenv("VLLM_NIXL_SIDE_CHANNEL_PORT", "5557")),

    # all2all backend for vllm's expert parallel communication
    "VLLM_ALL2ALL_BACKEND":
    lambda: os.getenv("VLLM_ALL2ALL_BACKEND", "naive"),
>>>>>>> 8795eb99
}

# end-env-vars-definition


def __getattr__(name: str):
    # lazy evaluation of environment variables
    if name in environment_variables:
        return environment_variables[name]()
    raise AttributeError(f"module {__name__!r} has no attribute {name!r}")


def __dir__():
    return list(environment_variables.keys())


def is_set(name: str):
    """Check if an environment variable is explicitly set."""
    if name in environment_variables:
        return name in os.environ
    raise AttributeError(f"module {__name__!r} has no attribute {name!r}")


def set_vllm_use_v1(use_v1: bool):
    if is_set("VLLM_USE_V1"):
        raise ValueError(
            "Should not call set_vllm_use_v1() if VLLM_USE_V1 is set "
            "explicitly by the user. Please raise this as a Github "
            "Issue and explicitly set VLLM_USE_V1=0 or 1.")
    os.environ["VLLM_USE_V1"] = "1" if use_v1 else "0"


def compute_hash() -> str:
    """
    WARNING: Whenever a new key is added to this environment
    variables, ensure that it is included in the factors list if
    it affects the computation graph. For example, different values
    of VLLM_PP_LAYER_PARTITION will generate different computation
    graphs, so it is included in the factors list. The env vars that
    affect the choice of different kernels or attention backends should
    also be included in the factors list.
    """
    factors: list[Any] = []

    # summarize environment variables
    def factorize(name: str):
        if __getattr__(name):
            factors.append(__getattr__(name))
        else:
            factors.append("None")

    # The values of envs may affects the computation graph.
    # TODO(DefTruth): hash all environment variables?
    # for key in environment_variables:
    #     factorize(key)
    environment_variables_to_hash = [
        "VLLM_PP_LAYER_PARTITION",
        "VLLM_MLA_DISABLE",
        "VLLM_USE_TRITON_FLASH_ATTN",
        "VLLM_USE_TRITON_AWQ",
        "VLLM_DP_RANK",
        "VLLM_DP_SIZE",
        "VLLM_TEST_STANDALONE_COMPILE",
    ]
    for key in environment_variables_to_hash:
        if key in environment_variables:
            factorize(key)

    hash_str = hashlib.md5(str(factors).encode(),
                           usedforsecurity=False).hexdigest()

    return hash_str<|MERGE_RESOLUTION|>--- conflicted
+++ resolved
@@ -113,14 +113,11 @@
     VLLM_USE_DEEP_GEMM: bool = False
     VLLM_XGRAMMAR_CACHE_MB: int = 0
     VLLM_MSGPACK_ZERO_COPY_THRESHOLD: int = 256
-<<<<<<< HEAD
     VLLM_TORCHAX_ENABLED: bool = False
-=======
     VLLM_ALLOW_INSECURE_SERIALIZATION: bool = False
     VLLM_NIXL_SIDE_CHANNEL_HOST: str = "localhost"
     VLLM_NIXL_SIDE_CHANNEL_PORT: int = 5557
     VLLM_ALL2ALL_BACKEND: str = "naive"
->>>>>>> 8795eb99
 
 
 def get_default_cache_root():
@@ -767,15 +764,11 @@
     "VLLM_MSGPACK_ZERO_COPY_THRESHOLD":
     lambda: int(os.getenv("VLLM_MSGPACK_ZERO_COPY_THRESHOLD", "256")),
 
-<<<<<<< HEAD
     # Lower Pytorch to TPU via Torchax.
     "VLLM_TORCHAX_ENABLED":
-    lambda: bool(int(os.getenv("VLLM_TORCHAX_ENABLED", "0"))),
-
-=======
+
     # If set, allow insecure serialization using pickle.
     # This is useful for environments where it is deemed safe to use the
-    # insecure method and it is needed for some reason.
     "VLLM_ALLOW_INSECURE_SERIALIZATION":
     lambda: bool(int(os.getenv("VLLM_ALLOW_INSECURE_SERIALIZATION", "0"))),
 
@@ -790,10 +783,8 @@
     # all2all backend for vllm's expert parallel communication
     "VLLM_ALL2ALL_BACKEND":
     lambda: os.getenv("VLLM_ALL2ALL_BACKEND", "naive"),
->>>>>>> 8795eb99
 }
 
-# end-env-vars-definition
 
 
 def __getattr__(name: str):
